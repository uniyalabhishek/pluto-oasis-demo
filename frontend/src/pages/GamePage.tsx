--- conflicted
+++ resolved
@@ -7,11 +7,13 @@
 
 // Import chess piece SVGs
 import whitePawn from '../assets/pieces/white-pawn.svg'
+import whiteKnight from '../assets/pieces/white-knight.svg'
 import whiteBishop from '../assets/pieces/white-bishop.svg'
 import whiteRook from '../assets/pieces/white-rook.svg'
 import whiteQueen from '../assets/pieces/white-queen.svg'
 import whiteKing from '../assets/pieces/white-king.svg'
 import blackPawn from '../assets/pieces/black-pawn.svg'
+import blackKnight from '../assets/pieces/black-knight.svg'
 import blackBishop from '../assets/pieces/black-bishop.svg'
 import blackRook from '../assets/pieces/black-rook.svg'
 import blackQueen from '../assets/pieces/black-queen.svg'
@@ -93,13 +95,9 @@
     const from = selection
     const to = sq
     const promo = 0
-<<<<<<< HEAD
-    const salt = `0x${Buffer.from(crypto.getRandomValues(new Uint8Array(32))).toString('hex')}` as Hex
-=======
     // Generate a cryptographically-safe salt
     const saltBytes = crypto.getRandomValues(new Uint8Array(32))
     const salt = `0x${Array.from(saltBytes).map(b => b.toString(16).padStart(2, '0')).join('')}` as Hex
->>>>>>> 308bb381
 
     try {
       setIsProcessingMove(true)
@@ -242,19 +240,19 @@
 function pieceIcon(code: number): string | null {
   const map: { [k: number]: string } = {
     1: whitePawn,
-    2: whiteGhost,
+    2: whiteKnight,
     3: whiteBishop,
     4: whiteRook,
     5: whiteQueen,
     6: whiteKing,
     7: blackPawn,
-    8: blackGhost,
+    8: blackKnight,
     9: blackBishop,
     10: blackRook,
     11: blackQueen,
     12: blackKing,
-    // Ghost pieces for "unknown" enemy pieces returned by contract
-    99: whiteGhost,  // legacy codes kept for safety
+    // Ghost pieces for unknown opponent pieces
+    99: whiteGhost,
     100: blackGhost,
   }
   return map[code] ?? null
