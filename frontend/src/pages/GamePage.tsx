import { useState, useCallback } from 'react'
import { useAccount, useWriteContract, usePublicClient, useChainId, useSwitchChain } from 'wagmi'
import { keccak256, encodePacked, type Hex } from 'viem'
import { useBattleChess } from '../hooks/useBattleChess'
import { useAppState } from '../hooks/useAppState'
<<<<<<< HEAD
import { PromotionModal } from '../components/PromotionModal'
=======
import PromotionModal from '../components/PromotionModal'
>>>>>>> 05477be1
import './GamePage.css'

// Import chess piece SVGs
import whitePawn from '../assets/pieces/white-pawn.svg'
import whiteKnight from '../assets/pieces/white-knight.svg'
import whiteBishop from '../assets/pieces/white-bishop.svg'
import whiteRook from '../assets/pieces/white-rook.svg'
import whiteQueen from '../assets/pieces/white-queen.svg'
import whiteKing from '../assets/pieces/white-king.svg'
import blackPawn from '../assets/pieces/black-pawn.svg'
import blackKnight from '../assets/pieces/black-knight.svg'
import blackBishop from '../assets/pieces/black-bishop.svg'
import blackRook from '../assets/pieces/black-rook.svg'
import blackQueen from '../assets/pieces/black-queen.svg'
import blackKing from '../assets/pieces/black-king.svg'
import whiteGhost from '../assets/pieces/white-ghost.svg'
import blackGhost from '../assets/pieces/black-ghost.svg'

type Board = readonly (number | bigint)[]

export default function GamePage() {
  const { isConnected } = useAccount()
  const { setAppError } = useAppState()
  const chainId = useChainId()
  const { switchChain } = useSwitchChain()
  const expectedChainId = Number(import.meta.env.VITE_NETWORK)
  const [gameId, setGameId] = useState<bigint | undefined>(undefined)
  const [selection, setSelection] = useState<number | null>(null)
  const [isProcessingMove, setIsProcessingMove] = useState(false)
<<<<<<< HEAD
  const [pendingMove, setPendingMove] = useState<{ from: number; to: number; salt: Hex; promo?: number } | null>(null)
  const [waitingForReveal, setWaitingForReveal] = useState(false)
  const [showPromotion, setShowPromotion] = useState(false)
  const [promotionMove, setPromotionMove] = useState<{ from: number; to: number } | null>(null)

  /* read "my" board with phase management */
  const { data: board, isMyTurn, contractConfig, phase, turnWhite, playerColor } = useBattleChess(gameId)
=======
  const [pendingMove, setPendingMove] = useState<{ from: number; to: number; salt: Hex; promo: number } | null>(null)
  const [promotionMove, setPromotionMove] = useState<{ from: number; to: number } | null>(null)

  /* read "my" board with phase management */
  const { data: board, isMyTurn, phase, contractConfig } = useBattleChess(gameId)
  const boardData = board as Board | undefined
>>>>>>> 05477be1

  /* writer for commit / reveal */
  const { writeContractAsync } = useWriteContract()
  const publicClient = usePublicClient()

  /* wait for transaction */
  const waitForTx = async (hash: `0x${string}`) => {
    if (!publicClient) throw new Error('No public client')
    return await publicClient.waitForTransactionReceipt({ hash })
  }

  // Generate random placeholder hash for first moves
  const generatePlaceholderHash = () => {
    const saltBytes = crypto.getRandomValues(new Uint8Array(32))
    const salt = `0x${Array.from(saltBytes).map(b => b.toString(16).padStart(2, '0')).join('')}` as Hex
    return keccak256(encodePacked(['uint8', 'uint8', 'uint8', 'bytes32'], [0, 0, 0, salt])) as Hex
  }

  /* create game */
  const createGame = async () => {
    try {
      const hash = await writeContractAsync({
        ...contractConfig,
        functionName: 'create',
        args: [generatePlaceholderHash(), false],
      })
      const receipt = await waitForTx(hash)
      // First topic = GameCreated(id,…)
      const idHex = receipt.logs[0].topics[1]
      setGameId(idHex ? BigInt(idHex) : 0n)
    } catch (error) {
      console.error('Failed to create game:', error)
      setAppError(error instanceof Error ? error.message : 'Failed to create game')
    }
  }

  /* join game */
  const joinGame = async (id: bigint) => {
    try {
      await writeContractAsync({
        ...contractConfig,
        functionName: 'join',
        args: [id, generatePlaceholderHash(), false],
      })
      setGameId(id)
    } catch (error) {
      console.error('Failed to join game:', error)
      setAppError(error instanceof Error ? error.message : 'Failed to join game')
    }
  }

  // Check if pawn reaches promotion rank
  const isPromotion = (from: number, to: number, piece: number) => {
    const isPawn = piece === 1 || piece === 7
    if (!isPawn) return false
    const toRow = Math.floor(to / 8)
    return (piece === 1 && toRow === 7) || (piece === 7 && toRow === 0)
  }

  /* click handler */
  const clickSq = async (sq: number) => {
<<<<<<< HEAD
    if (!isConnected || gameId === undefined || isProcessingMove || waitingForReveal || !board) return
=======
    if (!isConnected || gameId === undefined || isProcessingMove || !isMyTurn || phase !== 'Commit') return
>>>>>>> 05477be1

    if (selection === null) {
      // Only select own pieces
      const piece = board[sq]
      if (piece && Number(piece) > 0) {
        setSelection(sq)
      }
      return
    }

    const from = selection
    const to = sq
<<<<<<< HEAD
    const movingPiece = Number(board[from] || 0)
    
    // Check for promotion
    if (isPromotion(from, to, movingPiece)) {
      setPromotionMove({ from, to })
      setShowPromotion(true)
      setSelection(null)
      return
    }

    // Regular move
    await commitMove(from, to, 0)
  }

  const commitMove = async (from: number, to: number, promo: number) => {
    if (!gameId) return
    
=======
    
    // Check if this is a pawn promotion
    const piece = boardData?.[from]
    const toPiece = Number(piece || 0)
    const row = Math.floor(to / 8)
    
    if ((toPiece === 1 && row === 7) || (toPiece === 7 && row === 0)) {
      // Pawn reaching promotion rank - show modal
      setPromotionMove({ from, to })
      setSelection(null)
      return
    }
    
    // Regular move
    const promo = 0
>>>>>>> 05477be1
    // Generate a cryptographically-safe salt
    const saltBytes = crypto.getRandomValues(new Uint8Array(32))
    const salt = `0x${Array.from(saltBytes).map(b => b.toString(16).padStart(2, '0')).join('')}` as Hex

    try {
      setIsProcessingMove(true)
      console.log('Committing move...')

      // Store move details for reveal
      setPendingMove({ from, to, salt, promo })

      // Commit phase only
      const hash = keccak256(encodePacked(['uint8', 'uint8', 'uint8', 'bytes32'], [from, to, promo, salt]))
      const commitTx = await writeContractAsync({
        ...contractConfig,
        functionName: 'commit',
        args: [gameId, hash],
      })

      // Wait for commit to be mined
      await waitForTx(commitTx)

      // Reset selection
      setSelection(null)
      setIsProcessingMove(false)
    } catch (error) {
      console.error('Commit failed:', error)
      setAppError(error instanceof Error ? error.message : 'Failed to commit move')
      setSelection(null)
      setIsProcessingMove(false)
      setPendingMove(null)
    }
  }

  /* handle promotion selection */
  const handlePromotion = async (promoCode: number) => {
    if (!promotionMove || !gameId) return

    const { from, to } = promotionMove
    const promo = promoCode

    // Generate a cryptographically-safe salt
    const saltBytes = crypto.getRandomValues(new Uint8Array(32))
    const salt = `0x${Array.from(saltBytes).map(b => b.toString(16).padStart(2, '0')).join('')}` as Hex

    try {
      setIsProcessingMove(true)
      console.log('Committing promotion move...')

      // Store move details for reveal
      setPendingMove({ from, to, salt, promo })

      // Commit phase only
      const hash = keccak256(encodePacked(['uint8', 'uint8', 'uint8', 'bytes32'], [from, to, promo, salt]))
      const commitTx = await writeContractAsync({
        ...contractConfig,
        functionName: 'commit',
        args: [gameId, hash],
      })

      // Wait for commit to be mined
      await waitForTx(commitTx)

      // Reset selection
      setPromotionMove(null)
      setIsProcessingMove(false)
    } catch (error) {
      console.error('Commit failed:', error)
      setAppError(error instanceof Error ? error.message : 'Failed to commit move')
      setPromotionMove(null)
      setIsProcessingMove(false)
      setPendingMove(null)
    }
  }

  const handlePromotion = async (piece: number) => {
    if (!promotionMove) return
    setShowPromotion(false)
    await commitMove(promotionMove.from, promotionMove.to, piece)
    setPromotionMove(null)
  }

  const cancelPromotion = () => {
    setShowPromotion(false)
    setPromotionMove(null)
  }

  /* reveal handler */
  const revealMove = async () => {
    if (!pendingMove || !gameId || isProcessingMove) return

    try {
      setIsProcessingMove(true)
      console.log('Revealing move...')

      const revealTx = await writeContractAsync({
        ...contractConfig,
        functionName: 'reveal',
<<<<<<< HEAD
        args: [gameId, pendingMove.from, pendingMove.to, pendingMove.promo || 0, pendingMove.salt],
=======
        args: [gameId, pendingMove.from, pendingMove.to, pendingMove.promo, pendingMove.salt],
>>>>>>> 05477be1
      })

      // Wait for reveal to be mined
      await waitForTx(revealTx)

      // Reset state
      setPendingMove(null)
      setIsProcessingMove(false)
    } catch (error) {
      console.error('Reveal failed:', error)
      setAppError(error instanceof Error ? error.message : 'Failed to reveal move')
      setIsProcessingMove(false)
      // Don't clear pendingMove on error - allow retry
    }
  }

  if (!isConnected) {
    return <p>Please connect your wallet</p>
  }

  if (chainId !== expectedChainId) {
    return (
      <div className="network-guard">
        <h2>Wrong Network</h2>
        <p>Please switch to the correct network to play.</p>
        <button onClick={() => switchChain({ chainId: expectedChainId })}>Switch Network</button>
      </div>
    )
  }

  if (!board) {
    return (
      <div>
        <p>No active game</p>
        <button onClick={createGame}>Create Game</button>
        <div>
          <input type="number" placeholder="Game ID" onChange={e => setGameId(BigInt(e.target.value))} />
          <button onClick={() => gameId !== undefined && joinGame(gameId)}>Join Game</button>
        </div>
      </div>
    )
  }

<<<<<<< HEAD
  const boardData = board as Board | undefined

  // Add keyboard navigation
  const handleKeyDown = useCallback((e: KeyboardEvent, index: number) => {
    const row = Math.floor(index / 8)
    const col = index % 8
    let newIndex = index

    switch (e.key) {
      case 'ArrowUp':
        if (row > 0) newIndex = (row - 1) * 8 + col
        break
      case 'ArrowDown':
        if (row < 7) newIndex = (row + 1) * 8 + col
        break
      case 'ArrowLeft':
        if (col > 0) newIndex = row * 8 + (col - 1)
        break
      case 'ArrowRight':
        if (col < 7) newIndex = row * 8 + (col + 1)
        break
      case ' ':
      case 'Enter':
        e.preventDefault()
        clickSq(index)
        return
      default:
        return
    }

    e.preventDefault()
    const element = document.querySelector(`[data-square="${newIndex}"]`) as HTMLElement
    element?.focus()
  }, [clickSq])

  // Check if reveal button should be shown
  const showRevealButton = waitingForReveal && phase === 'Reveal' && isMyTurn

=======
>>>>>>> 05477be1
  return (
    <div>
      {showPromotion && (
        <PromotionModal
          isWhite={playerColor === 'white'}
          onSelect={handlePromotion}
          onCancel={cancelPromotion}
        />
      )}
      <div className="turn-banner">
<<<<<<< HEAD
        {showRevealButton ? (
=======
        {phase === 'Reveal' && isMyTurn && pendingMove ? (
>>>>>>> 05477be1
          <span className="your-turn">Click "Reveal Move" to complete your turn</span>
        ) : phase === 'Commit' && isMyTurn ? (
          <span className="your-turn">Your turn - Select a piece to move</span>
        ) : (
          <span className="waiting">Waiting for opponent...</span>
        )}
      </div>
      {isProcessingMove && <div className="status">Processing move...</div>}
      <div
        className={`board ${isProcessingMove || (phase === 'Reveal' && isMyTurn) ? 'waiting' : ''}`}
        role="grid"
        aria-label="Chess board"
      >
        {Array.from({ length: 64 }).map((_, i) => {
          const piece = boardData?.[i]
          const pieceSvg = pieceIcon(Number(piece || 0))
          return (
            <div
              key={i}
              className={`sq ${selection === i ? 'highlight' : ''}`}
              onClick={() => clickSq(i)}
              onKeyDown={(e) => handleKeyDown(e.nativeEvent, i)}
              tabIndex={0}
              role="gridcell"
              data-square={i}
              aria-label={`Square ${Math.floor(i / 8) + 1}${String.fromCharCode(97 + (i % 8))}${
                piece ? `: ${getPieceName(Number(piece))}` : ''
              }`}
            >
              {pieceSvg && (
                <img src={pieceSvg} alt={getPieceName(Number(piece || 0))} className="piece-icon" />
              )}
            </div>
          )
        })}
      </div>
<<<<<<< HEAD
      {showRevealButton && (
=======
      {phase === 'Reveal' && isMyTurn && pendingMove && (
>>>>>>> 05477be1
        <div className="reveal-section">
          <button onClick={revealMove} disabled={isProcessingMove}>
            Reveal Move
          </button>
        </div>
      )}
      {promotionMove && (
        <PromotionModal
          isWhite={boardData?.[promotionMove.from] === 1}
          onSelect={handlePromotion}
          onCancel={() => setPromotionMove(null)}
        />
      )}
    </div>
  )
}

function pieceIcon(code: number): string | null {
  const map: { [k: number]: string } = {
    1: whitePawn,
    2: whiteKnight,
    3: whiteBishop,
    4: whiteRook,
    5: whiteQueen,
    6: whiteKing,
    7: blackPawn,
    8: blackKnight,
    9: blackBishop,
    10: blackRook,
    11: blackQueen,
    12: blackKing,
    // Ghost pieces for unknown opponent pieces
    99: whiteGhost,
    100: blackGhost,
  }
  return map[code] ?? null
}

function getPieceName(code: number): string {
  const names: { [k: number]: string } = {
    1: 'white pawn',
    2: 'white knight',
    3: 'white bishop',
    4: 'white rook',
    5: 'white queen',
    6: 'white king',
    7: 'black pawn',
    8: 'black knight',
    9: 'black bishop',
    10: 'black rook',
    11: 'black queen',
    12: 'black king',
  }
  return names[code] ?? 'empty'
}<|MERGE_RESOLUTION|>--- conflicted
+++ resolved
@@ -3,11 +3,7 @@
 import { keccak256, encodePacked, type Hex } from 'viem'
 import { useBattleChess } from '../hooks/useBattleChess'
 import { useAppState } from '../hooks/useAppState'
-<<<<<<< HEAD
 import { PromotionModal } from '../components/PromotionModal'
-=======
-import PromotionModal from '../components/PromotionModal'
->>>>>>> 05477be1
 import './GamePage.css'
 
 // Import chess piece SVGs
@@ -37,22 +33,13 @@
   const [gameId, setGameId] = useState<bigint | undefined>(undefined)
   const [selection, setSelection] = useState<number | null>(null)
   const [isProcessingMove, setIsProcessingMove] = useState(false)
-<<<<<<< HEAD
-  const [pendingMove, setPendingMove] = useState<{ from: number; to: number; salt: Hex; promo?: number } | null>(null)
+  const [pendingMove, setPendingMove] = useState<{ from: number; to: number; salt: Hex; promo: number } | null>(null)
   const [waitingForReveal, setWaitingForReveal] = useState(false)
   const [showPromotion, setShowPromotion] = useState(false)
   const [promotionMove, setPromotionMove] = useState<{ from: number; to: number } | null>(null)
 
   /* read "my" board with phase management */
   const { data: board, isMyTurn, contractConfig, phase, turnWhite, playerColor } = useBattleChess(gameId)
-=======
-  const [pendingMove, setPendingMove] = useState<{ from: number; to: number; salt: Hex; promo: number } | null>(null)
-  const [promotionMove, setPromotionMove] = useState<{ from: number; to: number } | null>(null)
-
-  /* read "my" board with phase management */
-  const { data: board, isMyTurn, phase, contractConfig } = useBattleChess(gameId)
-  const boardData = board as Board | undefined
->>>>>>> 05477be1
 
   /* writer for commit / reveal */
   const { writeContractAsync } = useWriteContract()
@@ -114,11 +101,7 @@
 
   /* click handler */
   const clickSq = async (sq: number) => {
-<<<<<<< HEAD
     if (!isConnected || gameId === undefined || isProcessingMove || waitingForReveal || !board) return
-=======
-    if (!isConnected || gameId === undefined || isProcessingMove || !isMyTurn || phase !== 'Commit') return
->>>>>>> 05477be1
 
     if (selection === null) {
       // Only select own pieces
@@ -131,7 +114,6 @@
 
     const from = selection
     const to = sq
-<<<<<<< HEAD
     const movingPiece = Number(board[from] || 0)
     
     // Check for promotion
@@ -149,23 +131,6 @@
   const commitMove = async (from: number, to: number, promo: number) => {
     if (!gameId) return
     
-=======
-    
-    // Check if this is a pawn promotion
-    const piece = boardData?.[from]
-    const toPiece = Number(piece || 0)
-    const row = Math.floor(to / 8)
-    
-    if ((toPiece === 1 && row === 7) || (toPiece === 7 && row === 0)) {
-      // Pawn reaching promotion rank - show modal
-      setPromotionMove({ from, to })
-      setSelection(null)
-      return
-    }
-    
-    // Regular move
-    const promo = 0
->>>>>>> 05477be1
     // Generate a cryptographically-safe salt
     const saltBytes = crypto.getRandomValues(new Uint8Array(32))
     const salt = `0x${Array.from(saltBytes).map(b => b.toString(16).padStart(2, '0')).join('')}` as Hex
@@ -176,6 +141,7 @@
 
       // Store move details for reveal
       setPendingMove({ from, to, salt, promo })
+      setWaitingForReveal(true)
 
       // Commit phase only
       const hash = keccak256(encodePacked(['uint8', 'uint8', 'uint8', 'bytes32'], [from, to, promo, salt]))
@@ -197,47 +163,7 @@
       setSelection(null)
       setIsProcessingMove(false)
       setPendingMove(null)
-    }
-  }
-
-  /* handle promotion selection */
-  const handlePromotion = async (promoCode: number) => {
-    if (!promotionMove || !gameId) return
-
-    const { from, to } = promotionMove
-    const promo = promoCode
-
-    // Generate a cryptographically-safe salt
-    const saltBytes = crypto.getRandomValues(new Uint8Array(32))
-    const salt = `0x${Array.from(saltBytes).map(b => b.toString(16).padStart(2, '0')).join('')}` as Hex
-
-    try {
-      setIsProcessingMove(true)
-      console.log('Committing promotion move...')
-
-      // Store move details for reveal
-      setPendingMove({ from, to, salt, promo })
-
-      // Commit phase only
-      const hash = keccak256(encodePacked(['uint8', 'uint8', 'uint8', 'bytes32'], [from, to, promo, salt]))
-      const commitTx = await writeContractAsync({
-        ...contractConfig,
-        functionName: 'commit',
-        args: [gameId, hash],
-      })
-
-      // Wait for commit to be mined
-      await waitForTx(commitTx)
-
-      // Reset selection
-      setPromotionMove(null)
-      setIsProcessingMove(false)
-    } catch (error) {
-      console.error('Commit failed:', error)
-      setAppError(error instanceof Error ? error.message : 'Failed to commit move')
-      setPromotionMove(null)
-      setIsProcessingMove(false)
-      setPendingMove(null)
+      setWaitingForReveal(false)
     }
   }
 
@@ -264,11 +190,7 @@
       const revealTx = await writeContractAsync({
         ...contractConfig,
         functionName: 'reveal',
-<<<<<<< HEAD
-        args: [gameId, pendingMove.from, pendingMove.to, pendingMove.promo || 0, pendingMove.salt],
-=======
         args: [gameId, pendingMove.from, pendingMove.to, pendingMove.promo, pendingMove.salt],
->>>>>>> 05477be1
       })
 
       // Wait for reveal to be mined
@@ -276,6 +198,7 @@
 
       // Reset state
       setPendingMove(null)
+      setWaitingForReveal(false)
       setIsProcessingMove(false)
     } catch (error) {
       console.error('Reveal failed:', error)
@@ -312,7 +235,6 @@
     )
   }
 
-<<<<<<< HEAD
   const boardData = board as Board | undefined
 
   // Add keyboard navigation
@@ -351,8 +273,6 @@
   // Check if reveal button should be shown
   const showRevealButton = waitingForReveal && phase === 'Reveal' && isMyTurn
 
-=======
->>>>>>> 05477be1
   return (
     <div>
       {showPromotion && (
@@ -363,11 +283,7 @@
         />
       )}
       <div className="turn-banner">
-<<<<<<< HEAD
         {showRevealButton ? (
-=======
-        {phase === 'Reveal' && isMyTurn && pendingMove ? (
->>>>>>> 05477be1
           <span className="your-turn">Click "Reveal Move" to complete your turn</span>
         ) : phase === 'Commit' && isMyTurn ? (
           <span className="your-turn">Your turn - Select a piece to move</span>
@@ -404,23 +320,12 @@
           )
         })}
       </div>
-<<<<<<< HEAD
       {showRevealButton && (
-=======
-      {phase === 'Reveal' && isMyTurn && pendingMove && (
->>>>>>> 05477be1
         <div className="reveal-section">
           <button onClick={revealMove} disabled={isProcessingMove}>
             Reveal Move
           </button>
         </div>
-      )}
-      {promotionMove && (
-        <PromotionModal
-          isWhite={boardData?.[promotionMove.from] === 1}
-          onSelect={handlePromotion}
-          onCancel={() => setPromotionMove(null)}
-        />
       )}
     </div>
   )
